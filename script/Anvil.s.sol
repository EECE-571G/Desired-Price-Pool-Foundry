// SPDX-License-Identifier: MIT
pragma solidity ^0.8.19;

import "forge-std/Script.sol";
import {IERC20} from "forge-std/interfaces/IERC20.sol";

import {IHooks} from "v4-core/src/interfaces/IHooks.sol";
import {Hooks} from "v4-core/src/libraries/Hooks.sol";
import {PoolManager} from "v4-core/src/PoolManager.sol";
import {IPoolManager} from "v4-core/src/interfaces/IPoolManager.sol";
import {PoolModifyLiquidityTest} from "v4-core/src/test/PoolModifyLiquidityTest.sol";
import {PoolSwapTest} from "v4-core/src/test/PoolSwapTest.sol";
import {PoolDonateTest} from "v4-core/src/test/PoolDonateTest.sol";
import {PoolKey} from "v4-core/src/types/PoolKey.sol";
import {TickMath} from "v4-core/src/libraries/TickMath.sol";
import {CurrencyLibrary, Currency} from "v4-core/src/types/Currency.sol";
import {Constants} from "v4-core/test/utils/Constants.sol";
import {HookMiner} from "v4-periphery/src/utils/HookMiner.sol";
import {IPositionManager} from "v4-periphery/src/interfaces/IPositionManager.sol";
import {PositionManager} from "v4-periphery/src/PositionManager.sol";
import {IPositionDescriptor} from "v4-periphery/src/interfaces/IPositionDescriptor.sol";
import {IWETH9} from "v4-periphery/src/interfaces/external/IWETH9.sol";

<<<<<<< HEAD
import "forge-std/console.sol";
=======
import {IAllowanceTransfer} from "permit2/src/interfaces/IAllowanceTransfer.sol";
import {MockERC20} from "solmate/src/test/utils/mocks/MockERC20.sol";

import {DPPLibrary} from "../src/libraries/DPPLibrary.sol";
import {DesiredPricePool} from "../src/DesiredPricePool.sol";
import {DeployPermit2} from "../test/utils/forks/DeployPermit2.sol";
import {EasyPosm} from "../test/utils/EasyPosm.sol";
>>>>>>> 289677de


/// @notice Forge script for deploying v4 & hooks to **anvil**
contract DesiredPricePoolScript is Script, DeployPermit2 {
    using EasyPosm for IPositionManager;

    address constant CREATE2_DEPLOYER = address(0x4e59b44847b379578588920cA78FbF26c0B4956C);
    IPoolManager manager;
    IPositionManager posm;
    PoolModifyLiquidityTest lpRouter;
    PoolSwapTest swapRouter;

    function setUp() public {}

    function run() public {
        vm.broadcast();
        manager = deployPoolManager();

        bytes memory constructorArgs = abi.encode(manager, posm, msg.sender);
        // Mine a salt that will produce a hook address with the correct permissions
        (address hookAddress, bytes32 salt) =
            HookMiner.find(CREATE2_DEPLOYER, DPPLibrary.PERMISSION_FLAGS, type(DesiredPricePool).creationCode, constructorArgs);

        // ----------------------------- //
        // Deploy the hook using CREATE2 //
        // ----------------------------- //
        vm.broadcast();
<<<<<<< HEAD
        Counter counter = new Counter{salt: salt}(manager);
        require(address(counter) == hookAddress, "CounterScript: hook address mismatch");
        
        // Verify the address deployed
        console.log("Counter deployed at:", address(counter));
=======
        DesiredPricePool dpp = new DesiredPricePool{salt: salt}(manager, posm, msg.sender);
        require(address(dpp) == hookAddress, "DesiredPricePoolScript: hook address mismatch");
>>>>>>> 289677de

        // Additional helpers for interacting with the pool
        vm.startBroadcast();
        posm = deployPosm(manager);
        (lpRouter, swapRouter,) = deployRouters(manager);
        vm.stopBroadcast();

<<<<<<< HEAD
        console.log("PoolManager deployed at:", address(manager));
        console.log("PositionManager deployed at:", address(posm));
        console.log("PoolSwapTest (SwapRouter) deployed at:", address(swapRouter)); // <-- NEED THIS

        // test the lifecycle (create pool, add liquidity, swap)
=======
        // Log the addresses of the deployed contracts
        console.log("DesiredPricePool deployed at:", address(dpp));
        console.log("PoolManager deployed at:", address(manager));
        console.log("PositionManager deployed at:", address(posm));
        console.log("PoolSwapTest deployed at:", address(swapRouter));

        // Test the lifecycle (create pool, add liquidity, swap)
>>>>>>> 289677de
        vm.startBroadcast();
        testLifecycle(dpp);
        vm.stopBroadcast();
    }

    // -----------------------------------------------------------
    // Helpers
    // -----------------------------------------------------------
    function deployPoolManager() internal returns (IPoolManager) {
        return IPoolManager(address(new PoolManager(address(0))));
    }

    function deployRouters(IPoolManager _manager)
        internal
        returns (PoolModifyLiquidityTest _lpRouter, PoolSwapTest _swapRouter, PoolDonateTest _donateRouter)
    {
        _lpRouter = new PoolModifyLiquidityTest(_manager);
        _swapRouter = new PoolSwapTest(_manager);
        _donateRouter = new PoolDonateTest(_manager);
    }

    function deployPosm(IPoolManager poolManager) public returns (IPositionManager) {
        anvilPermit2();
        return IPositionManager(
            new PositionManager(poolManager, permit2, 300_000, IPositionDescriptor(address(0)), IWETH9(address(0)))
        );
    }

    function approvePosmCurrency(IPositionManager _posm, Currency currency) internal {
        // Because POSM uses permit2, we must execute 2 permits/approvals.
        // 1. First, the caller must approve permit2 on the token.
        IERC20(Currency.unwrap(currency)).approve(address(permit2), type(uint256).max);
        // 2. Then, the caller must approve POSM as a spender of permit2
        permit2.approve(Currency.unwrap(currency), address(_posm), type(uint160).max, type(uint48).max);
    }

    function deployTokens() internal returns (MockERC20 token0, MockERC20 token1) {
        MockERC20 tokenA = new MockERC20("MockA", "A", 18);
        MockERC20 tokenB = new MockERC20("MockB", "B", 18);

        // Log the addresses of the deployed tokens
        console.log("Token0 deployed at:", address(token0));
        console.log("Token1 deployed at:", address(token1));

        if (uint160(address(tokenA)) < uint160(address(tokenB))) {
            token0 = tokenA;
            token1 = tokenB;
        } else {
            token0 = tokenB;
            token1 = tokenA;
        }
    }

    function testLifecycle(DesiredPricePool dpp) internal {
        (MockERC20 token0, MockERC20 token1) = deployTokens();
<<<<<<< HEAD
        console.log("Token0 deployed at:", address(token0)); // <-- NEED THIS
        console.log("Token1 deployed at:", address(token1)); // <-- NEED THIS
=======

>>>>>>> 289677de
        token0.mint(msg.sender, 100_000 ether);
        token1.mint(msg.sender, 100_000 ether);

        // initialize the pool
        int24 tickSpacing = 64;
        PoolKey memory poolKey = dpp.createPool(
            Currency.wrap(address(token0)),
            Currency.wrap(address(token1)),
            tickSpacing,
            Constants.SQRT_PRICE_1_1,
            0
        );

        // approve the tokens to the routers
        token0.approve(address(lpRouter), type(uint256).max);
        token1.approve(address(lpRouter), type(uint256).max);
        token0.approve(address(swapRouter), type(uint256).max);
        token1.approve(address(swapRouter), type(uint256).max);
        approvePosmCurrency(posm, Currency.wrap(address(token0)));
        approvePosmCurrency(posm, Currency.wrap(address(token1)));

        // add full range liquidity to the pool
        int24 tickLower = TickMath.minUsableTick(tickSpacing);
        int24 tickUpper = TickMath.maxUsableTick(tickSpacing);
        _exampleAddLiquidity(poolKey, tickLower, tickUpper);

        // swap some tokens
        _exampleSwap(poolKey);
    }

    function _exampleAddLiquidity(PoolKey memory poolKey, int24 tickLower, int24 tickUpper) internal {
        // provisions full-range liquidity twice. Two different periphery contracts used for example purposes.
        IPoolManager.ModifyLiquidityParams memory liqParams =
            IPoolManager.ModifyLiquidityParams(tickLower, tickUpper, 100 ether, 0);
        lpRouter.modifyLiquidity(poolKey, liqParams, "");

        posm.mint(poolKey, tickLower, tickUpper, 100e18, 10_000e18, 10_000e18, msg.sender, block.timestamp + 300, "");
    }

    function _exampleSwap(PoolKey memory poolKey) internal {
        bool zeroForOne = true;
        int256 amountSpecified = 1 ether;
        IPoolManager.SwapParams memory params = IPoolManager.SwapParams({
            zeroForOne: zeroForOne,
            amountSpecified: amountSpecified,
            sqrtPriceLimitX96: zeroForOne ? TickMath.MIN_SQRT_PRICE + 1 : TickMath.MAX_SQRT_PRICE - 1 // unlimited impact
        });
        PoolSwapTest.TestSettings memory testSettings =
            PoolSwapTest.TestSettings({takeClaims: false, settleUsingBurn: false});
        swapRouter.swap(poolKey, params, testSettings, "");
    }
}<|MERGE_RESOLUTION|>--- conflicted
+++ resolved
@@ -21,9 +21,8 @@
 import {IPositionDescriptor} from "v4-periphery/src/interfaces/IPositionDescriptor.sol";
 import {IWETH9} from "v4-periphery/src/interfaces/external/IWETH9.sol";
 
-<<<<<<< HEAD
-import "forge-std/console.sol";
-=======
+
+
 import {IAllowanceTransfer} from "permit2/src/interfaces/IAllowanceTransfer.sol";
 import {MockERC20} from "solmate/src/test/utils/mocks/MockERC20.sol";
 
@@ -31,7 +30,6 @@
 import {DesiredPricePool} from "../src/DesiredPricePool.sol";
 import {DeployPermit2} from "../test/utils/forks/DeployPermit2.sol";
 import {EasyPosm} from "../test/utils/EasyPosm.sol";
->>>>>>> 289677de
 
 
 /// @notice Forge script for deploying v4 & hooks to **anvil**
@@ -59,16 +57,11 @@
         // Deploy the hook using CREATE2 //
         // ----------------------------- //
         vm.broadcast();
-<<<<<<< HEAD
-        Counter counter = new Counter{salt: salt}(manager);
-        require(address(counter) == hookAddress, "CounterScript: hook address mismatch");
-        
-        // Verify the address deployed
-        console.log("Counter deployed at:", address(counter));
-=======
+
         DesiredPricePool dpp = new DesiredPricePool{salt: salt}(manager, posm, msg.sender);
         require(address(dpp) == hookAddress, "DesiredPricePoolScript: hook address mismatch");
->>>>>>> 289677de
+        console.log("dpp deployed at:", address(dpp));
+
 
         // Additional helpers for interacting with the pool
         vm.startBroadcast();
@@ -76,13 +69,6 @@
         (lpRouter, swapRouter,) = deployRouters(manager);
         vm.stopBroadcast();
 
-<<<<<<< HEAD
-        console.log("PoolManager deployed at:", address(manager));
-        console.log("PositionManager deployed at:", address(posm));
-        console.log("PoolSwapTest (SwapRouter) deployed at:", address(swapRouter)); // <-- NEED THIS
-
-        // test the lifecycle (create pool, add liquidity, swap)
-=======
         // Log the addresses of the deployed contracts
         console.log("DesiredPricePool deployed at:", address(dpp));
         console.log("PoolManager deployed at:", address(manager));
@@ -90,7 +76,7 @@
         console.log("PoolSwapTest deployed at:", address(swapRouter));
 
         // Test the lifecycle (create pool, add liquidity, swap)
->>>>>>> 289677de
+
         vm.startBroadcast();
         testLifecycle(dpp);
         vm.stopBroadcast();
@@ -146,12 +132,10 @@
 
     function testLifecycle(DesiredPricePool dpp) internal {
         (MockERC20 token0, MockERC20 token1) = deployTokens();
-<<<<<<< HEAD
+
         console.log("Token0 deployed at:", address(token0)); // <-- NEED THIS
         console.log("Token1 deployed at:", address(token1)); // <-- NEED THIS
-=======
 
->>>>>>> 289677de
         token0.mint(msg.sender, 100_000 ether);
         token1.mint(msg.sender, 100_000 ether);
 
